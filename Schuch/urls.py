# Schuch/urls.py

from django.contrib import admin
from django.urls import path, include

# GEÄNDERT: Wir importieren jetzt aus unserer neuen 'core'-App
from core import views as core_views

urlpatterns = [
<<<<<<< HEAD
    # GEÄNDERT: Der Pfad verweist jetzt auf die View in der core-App
    path('', core_views.startseite_ansicht, name='startseite'),

    # Der Rest bleibt unverändert
    path('rechner/', include('amortization_calculator.urls')),
    path('sportplatz/', include('sportplatzApp.urls')),
=======
    path('admin/', admin.site.urls),

    # Die URLs unserer Sportplatz-App (erstmal wie vorher)
    path('', include('sportplatzApp.urls')),

    # Die URLs unserer PDF-Sucher-App
>>>>>>> d04e980c
    path('pdf-tool/', include('pdf_sucher.urls')),
    path('admin/', admin.site.urls),
]<|MERGE_RESOLUTION|>--- conflicted
+++ resolved
@@ -1,27 +1,12 @@
-# Schuch/urls.py
-
 from django.contrib import admin
 from django.urls import path, include
 
-# GEÄNDERT: Wir importieren jetzt aus unserer neuen 'core'-App
-from core import views as core_views
-
 urlpatterns = [
-<<<<<<< HEAD
-    # GEÄNDERT: Der Pfad verweist jetzt auf die View in der core-App
-    path('', core_views.startseite_ansicht, name='startseite'),
-
-    # Der Rest bleibt unverändert
-    path('rechner/', include('amortization_calculator.urls')),
-    path('sportplatz/', include('sportplatzApp.urls')),
-=======
     path('admin/', admin.site.urls),
 
     # Die URLs unserer Sportplatz-App (erstmal wie vorher)
     path('', include('sportplatzApp.urls')),
 
     # Die URLs unserer PDF-Sucher-App
->>>>>>> d04e980c
     path('pdf-tool/', include('pdf_sucher.urls')),
-    path('admin/', admin.site.urls),
 ]