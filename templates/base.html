--- conflicted
+++ resolved
@@ -1,3 +1,4 @@
+<!-- Kompletter Inhalt für: templates/base.html -->
 {% load static %}
 <!DOCTYPE html>
 <html lang="de">
@@ -6,8 +7,10 @@
     <meta name="viewport" content="width=device-width, initial-scale=1.0">
     <title>{% block title %}Schuch Leuchten - Planungs-Tools{% endblock %}</title>
 
+    <!-- Bootstrap CSS -->
     <link href="https://cdn.jsdelivr.net/npm/bootstrap@5.3.3/dist/css/bootstrap.min.css" rel="stylesheet">
 
+    <!-- Unsere eigene CSS-Datei -->
     <link rel="stylesheet" href="{% static 'css/style.css' %}">
 
     <!-- Favicon -->
@@ -19,13 +22,10 @@
 </head>
 <body class="bg-light">
 
+    <!-- Kopfzeile/Navigation -->
     <nav class="navbar navbar-expand-lg navbar-dark bg-primary shadow-sm">
         <div class="container">
-<<<<<<< HEAD
-            <a class="navbar-brand fw-bold" href="{% url 'startseite' %}">
-=======
             <a class="navbar-brand fw-bold" href="{% url 'homepage' %}">
->>>>>>> d04e980c
                 SCHUCH Planungs-Tools
             </a>
             <button class="navbar-toggler" type="button" data-bs-toggle="collapse" data-bs-target="#main-nav" aria-controls="main-nav" aria-expanded="false" aria-label="Toggle navigation">
@@ -33,11 +33,6 @@
             </button>
             <div class="collapse navbar-collapse" id="main-nav">
                 <div class="navbar-nav ms-auto">
-<<<<<<< HEAD
-                    <a class="nav-link" href="{% url 'rechner_start' %}">Wirtschaftlichkeitsrechner</a>
-                    <a class="nav-link" href="{% url 'sportplatz_start' %}">Sportplatz-Konfigurator</a>
-                    <a class="nav-link" href="{% url 'pdf_tool_start' %}">Ausschreibungs-Analyse (PDF)</a>
-=======
                     <a class="nav-link" href="{% url 'homepage' %}">
                         <svg xmlns="http://www.w3.org/2000/svg" width="16" height="16" fill="currentColor" class="bi bi-house me-1" viewBox="0 0 16 16">
                             <path fill-rule="evenodd" d="M2 13.5V7h1v6.5a.5.5 0 0 0 .5.5h9a.5.5 0 0 0 .5-.5V7h1v6.5a1.5 1.5 0 0 1-1.5 1.5h-9A1.5 1.5 0 0 1 2 13.5zM11 7H5v7h6V7z"/>
@@ -58,20 +53,16 @@
                         </svg>
                         PDF-Analyse
                     </a>
->>>>>>> d04e980c
                 </div>
             </div>
         </div>
     </nav>
 
-<<<<<<< HEAD
-=======
     <!-- Breadcrumb Navigation (optional für Unterseiten) -->
     {% block breadcrumb %}
     {% endblock %}
 
     <!-- Hauptinhaltsbereich -->
->>>>>>> d04e980c
     <main class="container my-5">
         <div class="bg-white p-4 p-md-5 rounded shadow-sm">
             {% block content %}
@@ -79,16 +70,15 @@
         </div>
     </main>
 
+    <!-- Fußzeile -->
     <footer class="text-center text-muted py-4">
         <p>&copy; {% now "Y" %} Schuch GmbH</p>
     </footer>
 
+    <!-- Bootstrap Javascript -->
     <script src="https://cdn.jsdelivr.net/npm/bootstrap@5.3.3/dist/js/bootstrap.bundle.min.js"></script>
 
-<<<<<<< HEAD
-=======
     <!-- Platzhalter für zusätzliche Skripte von anderen Seiten -->
->>>>>>> d04e980c
     {% block scripts %}
     {% endblock %}
 
